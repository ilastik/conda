"""
Handle the planning of installs and their execution.

NOTE:
    conda.install uses canonical package names in its interface functions,
    whereas conda.resolve uses package filenames, as those are used as index
    keys.  We try to keep fixes to this "impedance mismatch" local to this
    module.
"""

from __future__ import print_function, division, absolute_import

import sys
import os
from logging import getLogger
from collections import defaultdict
from os.path import abspath, isfile, join, exists

from conda import config
from conda import install
from conda.history import History
from conda.resolve import MatchSpec, Resolve, Package
from conda.utils import md5_file, human_bytes
from conda import instructions as inst
log = getLogger(__name__)

def print_dists(dists_extras):
    fmt = "    %-27s|%17s"
    print(fmt % ('package', 'build'))
    print(fmt % ('-' * 27, '-' * 17))
    for dist, extra in dists_extras:
        line = fmt % tuple(dist.rsplit('-', 1))
        if extra:
            line += extra
        print(line)

def display_actions(actions, index):
    if actions.get(inst.FETCH):
        print("\nThe following packages will be downloaded:\n")

        disp_lst = []
        for args in actions[inst.FETCH]:
            dist = args[0]
            info = index[dist + '.tar.bz2']
            extra = '%15s' % human_bytes(info['size'])
            if config.show_channel_urls:
                extra += '  %s' % config.canonical_channel_name(
                                       info.get('channel'))
            disp_lst.append((dist, extra))
        print_dists(disp_lst)

        if index and len(actions[inst.FETCH]) > 1:
            print(' ' * 4 + '-' * 60)
            print(" " * 43 + "Total: %14s" %
                  human_bytes(sum(index[args[0] + '.tar.bz2']['size']
                                  for args in actions[inst.FETCH])))

    # package -> [oldver-oldbuild, newver-newbuild]
    packages = defaultdict(lambda: list(('', '')))
    features = defaultdict(lambda: list(('', '')))

    # This assumes each package will appear in LINK no more than once.
    Packages = {}
    linktypes = {}
    for arg in actions.get(inst.LINK, []):
        dist, pkgs_dir, lt = inst.split_linkarg(arg)
        pkg, ver, build = dist.rsplit('-', 2)
        packages[pkg][1] = ver + '-' + build
        Packages[dist] = Package(dist + '.tar.bz2', index[dist + '.tar.bz2'])
        linktypes[pkg] = lt
        features[pkg][1] = index[dist + '.tar.bz2'].get('features', '')
    for arg in actions.get(inst.UNLINK, []):
        dist, pkgs_dir, lt = inst.split_linkarg(arg)
        pkg, ver, build = dist.rsplit('-', 2)
        packages[pkg][0] = ver + '-' + build
        # If the package is not in the index (e.g., an installed
        # package that is not in the index any more), we just have to fake the metadata.
        info = index.get(dist + '.tar.bz2', dict(name=pkg, version=ver,
            build_number=int(build) if build.isdigit() else 0, build=build, channel=None))
        Packages[dist] = Package(dist + '.tar.bz2', info)
        features[pkg][0] = info.get('features', '')



    #             Put a minimum length here---.    .--For the :
    #                                         v    v
    maxpkg = max(len(max(packages or [''], key=len)), 0) + 1
    maxoldver = len(max(packages.values() or [['']], key=lambda i: len(i[0]))[0])
    maxnewver = len(max(packages.values() or [['', '']], key=lambda i: len(i[1]))[1])
    maxoldfeatures = len(max(features.values() or [['']], key=lambda i: len(i[0]))[0])
    maxnewfeatures = len(max(features.values() or [['', '']], key=lambda i: len(i[1]))[1])
    maxoldchannel = len(max([config.canonical_channel_name(Packages[pkg + '-' +
        packages[pkg][0]].channel) for pkg in packages if packages[pkg][0]] or
        [''], key=len))
    maxnewchannel = len(max([config.canonical_channel_name(Packages[pkg + '-' +
        packages[pkg][1]].channel) for pkg in packages if packages[pkg][1]] or
        [''], key=len))
    new = {pkg for pkg in packages if not packages[pkg][0]}
    removed = {pkg for pkg in packages if not packages[pkg][1]}
    updated = set()
    downgraded = set()
    oldfmt = {}
    newfmt = {}
    for pkg in packages:
        # That's right. I'm using old-style string formatting to generate a
        # string with new-style string formatting.
        oldfmt[pkg] = '{pkg:<%s} {vers[0]:<%s}' % (maxpkg, maxoldver)
        if config.show_channel_urls:
            oldfmt[pkg] += ' {channel[0]:<%s}' % maxoldchannel
        if packages[pkg][0]:
            newfmt[pkg] = '{vers[1]:<%s}' % maxnewver
        else:
            newfmt[pkg] = '{pkg:<%s} {vers[1]:<%s}' % (maxpkg, maxnewver)
        if config.show_channel_urls:
            newfmt[pkg] += ' {channel[1]:<%s}' % maxnewchannel
        # TODO: Should we also care about the old package's link type?
        if pkg in linktypes and linktypes[pkg] != install.LINK_HARD:
            newfmt[pkg] += ' (%s)' % install.link_name_map[linktypes[pkg]]

        if features[pkg][0]:
            oldfmt[pkg] += ' [{features[0]:<%s}]' % maxoldfeatures
        if features[pkg][1]:
            newfmt[pkg] += ' [{features[1]:<%s}]' % maxnewfeatures

        if pkg in new or pkg in removed:
            continue
        P0 = Packages[pkg + '-' + packages[pkg][0]]
        P1 = Packages[pkg + '-' + packages[pkg][1]]
        try:
            # <= here means that unchanged packages will be put in updated
            newer = (P0.name, P0.norm_version, P0.build_number) <= (P1.name, P1.norm_version, P1.build_number)
        except TypeError:
            newer = (P0.name, P0.version, P0.build_number) <= (P1.name, P1.version, P1.build_number)
        if newer:
            updated.add(pkg)
        else:
            downgraded.add(pkg)

    arrow = ' --> '
    lead = ' ' * 4

    def format(s, pkg):
        channel = ['', '']
        for i in range(2):
            if packages[pkg][i]:
                channel[i] = config.canonical_channel_name(Packages[pkg + '-' + packages[pkg][i]].channel)
        return lead + s.format(pkg=pkg + ':', vers=packages[pkg],
            channel=channel, features=features[pkg])

    if new:
        print("\nThe following NEW packages will be INSTALLED:\n")
    for pkg in sorted(new):
        print(format(newfmt[pkg], pkg))

    if removed:
        print("\nThe following packages will be REMOVED:\n")
    for pkg in sorted(removed):
        print(format(oldfmt[pkg], pkg))

    if updated:
        print("\nThe following packages will be UPDATED:\n")
    for pkg in sorted(updated):
        print(format(oldfmt[pkg] + arrow + newfmt[pkg], pkg))

    if downgraded:
        print("\nThe following packages will be DOWNGRADED:\n")
    for pkg in sorted(downgraded):
        print(format(oldfmt[pkg] + arrow + newfmt[pkg], pkg))

    print()

def nothing_to_do(actions):
    for op in inst.action_codes:
        if actions.get(op):
            return False
    return True

def plan_from_actions(actions):
    if 'op_order' in actions and actions['op_order']:
        op_order = actions['op_order']
    else:
        op_order = inst.action_codes

    assert inst.PREFIX in actions and actions[inst.PREFIX]
    res = [
           (inst.PREFIX, actions[inst.PREFIX])]

    if sys.platform == 'win32':
        # Always link/unlink menuinst first on windows in case a subsequent
        # package tries to import it to create/remove a shortcut

        for op in (inst.UNLINK, inst.FETCH, inst.EXTRACT, inst.LINK):
            if op in actions:
                pkgs = []
                for pkg in actions[op]:
                    if 'menuinst' in pkg:
                        res.append((op, pkg))
                    else:
                        pkgs.append(pkg)
                actions[op] = pkgs

    for op in op_order:
        if op not in actions:
            continue
        if not actions[op]:
            continue
        if '_' not in op:
            res.append((inst.PRINT, '%sing packages ...' % op.capitalize()))
        if op in inst.progress_cmds:
            res.append((inst.PROGRESS, len(actions[op])))
        for arg in actions[op]:
            res.append((op, arg))
    return res

def extracted_where(dist):
    for pkgs_dir in config.pkgs_dirs:
        if install.is_extracted(pkgs_dir, dist):
            return pkgs_dir
    return None

def ensure_linked_actions(dists, prefix):
    actions = defaultdict(list)
    actions[inst.PREFIX] = (prefix,)
    for dist in dists:
        if install.is_linked(prefix, dist):
            continue

        extracted_in = extracted_where(dist)
        if extracted_in:
            if install.try_hard_link(extracted_in, prefix, dist):
                lt = install.LINK_HARD
            else:
                lt = (install.LINK_SOFT if (config.allow_softlinks and
                                            sys.platform != 'win32') else
                      install.LINK_COPY)
            actions[inst.LINK].append((dist, extracted_in, lt))
        else:
            # Make a guess from the first pkgs dir, which is where it will be
            # extracted
            try:
                os.makedirs(join(config.pkgs_dirs[0], dist, 'info'))
                with open(join(config.pkgs_dirs[0], dist, 'info', 'index.json'), 'w'):
                    pass
                if install.try_hard_link(config.pkgs_dirs[0], prefix, dist):
                    lt = install.LINK_HARD
                else:
                    lt = (install.LINK_SOFT if (config.allow_softlinks and
                                            sys.platform != 'win32') else
                      install.LINK_COPY)
                actions[inst.LINK].append((dist, config.pkgs_dirs[0], lt))
            except (OSError, IOError):
                actions[inst.LINK].append((dist,))
            finally:
                try:
                    install.rm_rf(join(config.pkgs_dirs[0], dist))
                except (OSError, IOError):
                    pass

            actions[inst.EXTRACT].append((dist,))
            if install.is_fetched(config.pkgs_dirs[0], dist):
                continue
            actions[inst.FETCH].append((dist,))
    return actions

def force_linked_actions(dists, index, prefix):
    actions = defaultdict(list)
    actions[inst.PREFIX] = (prefix,)
    actions['op_order'] = (inst.RM_FETCHED, inst.FETCH, inst.RM_EXTRACTED, inst.EXTRACT,
                           inst.UNLINK, inst.LINK)
    for dist in dists:
        fn = dist + '.tar.bz2'
        pkg_path = join(config.pkgs_dirs[0], fn)
        if isfile(pkg_path):
            try:
                if md5_file(pkg_path) != index[fn]['md5']:
                    actions[inst.RM_FETCHED].append((dist,))
                    actions[inst.FETCH].append((dist,))
            except KeyError:
                sys.stderr.write('Warning: cannot lookup MD5 of: %s' % fn)
        else:
            actions[inst.FETCH].append((dist,))
        actions[inst.RM_EXTRACTED].append((dist,))
        actions[inst.EXTRACT].append((dist,))
        if isfile(join(prefix, 'conda-meta', dist + '.json')):
            actions[inst.UNLINK].append((dist,))
        actions[inst.LINK].append((dist,))
    return actions

# -------------------------------------------------------------------

def is_root_prefix(prefix):
    return abspath(prefix) == abspath(config.root_dir)

def dist2spec3v(dist):
    name, version, unused_build = dist.rsplit('-', 2)
    return '%s %s*' % (name, version[:3])

def add_defaults_to_specs(r, linked, specs):
    # TODO: This should use the pinning mechanism. But don't change the API:
    # cas uses it.
    if r.explicit(specs):
        return
    log.debug('H0 specs=%r' % specs)
    names_linked = {install.name_dist(dist): dist for dist in linked}
    names_ms = {MatchSpec(s).name: MatchSpec(s) for s in specs}

    for name, def_ver in [('python', config.default_python), ]:
                         # ('numpy', config.default_numpy)]:
        ms = names_ms.get(name)
        if ms and ms.strictness > 1:
            # if any of the specifications mention the Python/Numpy version,
            # we don't need to add the default spec
            log.debug('H1 %s' % name)
            continue

        any_depends_on = any(ms2.name == name
                             for spec in specs
                             for fn in r.get_max_dists(MatchSpec(spec))
                             for ms2 in r.ms_depends(fn))
        log.debug('H2 %s %s' % (name, any_depends_on))

        if not any_depends_on and name not in names_ms:
            # if nothing depends on Python/Numpy AND the Python/Numpy is not
            # specified, we don't need to add the default spec
            log.debug('H2A %s' % name)
            continue

        if (any_depends_on and len(specs) >= 1 and
                  MatchSpec(specs[0]).strictness == 3):
            # if something depends on Python/Numpy, but the spec is very
            # explicit, we also don't need to add the default spec
            log.debug('H2B %s' % name)
            continue

        if name in names_linked:
            # if Python/Numpy is already linked, we add that instead of the
            # default
            log.debug('H3 %s' % name)
            specs.append(dist2spec3v(names_linked[name]))
            continue

        if (name, def_ver) in [('python', '3.3'), ('python', '3.4')]:
            # Don't include Python 3 in the specs if this is the Python 3
            # version of conda.
            continue

        specs.append('%s %s*' % (name, def_ver))
    log.debug('HF specs=%r' % specs)

def get_pinned_specs(prefix):
    pinfile = join(prefix, 'conda-meta', 'pinned')
    if not exists(pinfile):
        return []
    with open(pinfile) as f:
        return [i for i in f.read().strip().split('\n') if i and not i.strip().startswith('#')]

def install_actions(prefix, index, specs, force=False, only_names=None, pinned=True, minimal_hint=False):

    r = Resolve(index)
    linked = install.linked(prefix)

    if config.self_update and is_root_prefix(prefix):
        specs.append('conda')
    add_defaults_to_specs(r, linked, specs)
    if pinned:
        pinned_specs = get_pinned_specs(prefix)
        specs += pinned_specs
        # TODO: Improve error messages here

    must_have = {}
    for fn in r.solve(specs, [d + '.tar.bz2' for d in linked],
                      config.track_features, minimal_hint=minimal_hint):
        dist = fn[:-8]
        name = install.name_dist(dist)
        if only_names and name not in only_names:
            continue
        must_have[name] = dist

    if is_root_prefix(prefix):
        if install.on_win:
            for name in install.win_ignore_root:
                if name in must_have:
                    del must_have[name]
        for name in config.foreign:
            if name in must_have:
                del must_have[name]
    else:
        # discard conda from other environments
        if 'conda' in must_have:
            sys.exit("Error: 'conda' can only be installed into "
                     "root environment")

    smh = r.graph_sort(must_have)

    if force:
        actions = force_linked_actions(smh, index, prefix)
    else:
        actions = ensure_linked_actions(smh, prefix)

    if actions[inst.LINK] and sys.platform != 'win32':
        actions[inst.SYMLINK_CONDA] = [config.root_dir]

    for dist in sorted(linked):
        name = install.name_dist(dist)
        if name in must_have and dist != must_have[name]:
            actions[inst.UNLINK].append(dist)

    return actions


def remove_actions(prefix, specs, index=None, pinned=True):
    linked = install.linked(prefix)

    mss = [MatchSpec(spec) for spec in specs]

    if index:
        r = Resolve(index)
    else:
        r = None

    pinned_specs = get_pinned_specs(prefix)

    actions = defaultdict(list)
    actions[inst.PREFIX] = prefix
    for dist in sorted(linked):
        fn = dist + '.tar.bz2'
        if any(ms.match(fn) for ms in mss):
            if pinned and any(MatchSpec(spec).match('%s.tar.bz2' % dist) for spec in
    pinned_specs):
                raise RuntimeError("Cannot remove %s because it is pinned. Use --no-pin to override." % dist)

            actions[inst.UNLINK].append(dist)
            if r and fn in index and r.track_features(fn):
                features_actions = remove_features_actions(prefix, index, r.track_features(fn))
                for action in features_actions:
                    if isinstance(actions[action], list):
                        for item in features_actions[action]:
                            if item not in actions[action]:
                                actions[action].append(item)
                    else:
                        assert actions[action] == features_actions[action]

    return actions


def remove_features_actions(prefix, index, features):
    linked = install.linked(prefix)
    r = Resolve(index)

    actions = defaultdict(list)
    actions[inst.PREFIX] = prefix
    _linked = [d + '.tar.bz2' for d in linked]
    to_link = []
    for dist in sorted(linked):
        fn = dist + '.tar.bz2'
        if fn not in index:
            continue
        if r.track_features(fn).intersection(features):
            actions[inst.UNLINK].append(dist)
        if r.features(fn).intersection(features):
            actions[inst.UNLINK].append(dist)
            subst = r.find_substitute(_linked, features, fn)
            if subst:
                to_link.append(subst[:-8])

    if to_link:
        actions.update(ensure_linked_actions(to_link, prefix))
    return actions


def revert_actions(prefix, revision=-1):
    h = History(prefix)
    h.update()
    try:
        state = h.get_state(revision)
    except IndexError:
        sys.exit("Error: no such revision: %d" % revision)

    curr = h.get_state()
    if state == curr:
        return {}

    actions = ensure_linked_actions(state, prefix)
    for dist in curr - state:
        actions[inst.UNLINK].append(dist)

    return actions

# ---------------------------- EXECUTION --------------------------
<<<<<<< HEAD

def cmds_from_plan(plan):
    res = []
    for line in plan:
        log.debug(' %s' % str(line))
        if not line:
            continue
        res.append(line.split(None, 1))
    return res

def execute_plan(plan, index=None, verbose=False):
    if verbose:
        from conda.console import setup_verbose_handlers
        setup_verbose_handlers()

    # set default prefix

    state = {'i': None, 'prefix': config.root_dir, 'index':index}

    for instruction, args in plan:
        if not isinstance(args, (list, tuple)):
            args = (args,)

        if state['i'] is not None and instruction in inst.progress_cmds:
            state['i'] += 1
            getLogger('progress.update').info((install.name_dist(args[0]), state['i']))

        cmd = inst.commands.get(instruction)

        if cmd is None:
            raise Exception("Did not expect command: %r" % cmd)

        cmd(state, *args)

        if state['i'] is not None and cmd in inst.progress_cmds and state['maxval'] == state['i']:
            state['i'] = None
            getLogger('progress.stop').info(None)

    install.messages(state['prefix'])


def execute_actions(actions, index=None, verbose=False):
    plan = plan_from_actions(actions)
    with History(actions[inst.PREFIX][0]):
        execute_plan(plan, index, verbose)
=======
def execute_actions(actions, index=None, verbose=False):
    plan = plan_from_actions(actions)
    with History(actions[inst.PREFIX]):
        inst.execute_instructions(plan, index, verbose)
>>>>>>> 0ca5f131


if __name__ == '__main__':
    # for testing new revert_actions() only
    from pprint import pprint
    pprint(dict(revert_actions(sys.prefix, int(sys.argv[1]))))<|MERGE_RESOLUTION|>--- conflicted
+++ resolved
@@ -487,58 +487,11 @@
     return actions
 
 # ---------------------------- EXECUTION --------------------------
-<<<<<<< HEAD
-
-def cmds_from_plan(plan):
-    res = []
-    for line in plan:
-        log.debug(' %s' % str(line))
-        if not line:
-            continue
-        res.append(line.split(None, 1))
-    return res
-
-def execute_plan(plan, index=None, verbose=False):
-    if verbose:
-        from conda.console import setup_verbose_handlers
-        setup_verbose_handlers()
-
-    # set default prefix
-
-    state = {'i': None, 'prefix': config.root_dir, 'index':index}
-
-    for instruction, args in plan:
-        if not isinstance(args, (list, tuple)):
-            args = (args,)
-
-        if state['i'] is not None and instruction in inst.progress_cmds:
-            state['i'] += 1
-            getLogger('progress.update').info((install.name_dist(args[0]), state['i']))
-
-        cmd = inst.commands.get(instruction)
-
-        if cmd is None:
-            raise Exception("Did not expect command: %r" % cmd)
-
-        cmd(state, *args)
-
-        if state['i'] is not None and cmd in inst.progress_cmds and state['maxval'] == state['i']:
-            state['i'] = None
-            getLogger('progress.stop').info(None)
-
-    install.messages(state['prefix'])
-
-
-def execute_actions(actions, index=None, verbose=False):
-    plan = plan_from_actions(actions)
-    with History(actions[inst.PREFIX][0]):
-        execute_plan(plan, index, verbose)
-=======
+
 def execute_actions(actions, index=None, verbose=False):
     plan = plan_from_actions(actions)
     with History(actions[inst.PREFIX]):
         inst.execute_instructions(plan, index, verbose)
->>>>>>> 0ca5f131
 
 
 if __name__ == '__main__':
